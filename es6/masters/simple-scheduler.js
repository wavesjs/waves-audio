--- conflicted
+++ resolved
@@ -1,22 +1,7 @@
 import defaultAudioContext from '../core/audio-context';
 import TimeEngine from '../core/time-engine';
 
-<<<<<<< HEAD
-function arrayRemove(array, value) {
-  var index = array.indexOf(value);
-
-  if (index >= 0) {
-    array.splice(index, 1);
-    return true;
-  }
-
-  return false;
-}
-
 export default class SimpleScheduler {
-=======
-class SimpleScheduler {
->>>>>>> 3e0feae5
   constructor(options = {}) {
     this.audioContext = options.audioContext ||  defaultAudioContext;
 
