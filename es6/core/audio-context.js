--- conflicted
+++ resolved
@@ -1,18 +1,3 @@
-<<<<<<< HEAD
-var AudioContext = window.webkitAudioContext || window.AudioContext;
-var audioContext = null;
-
-if(AudioContext) {
-  audioContext = new AudioContext();
-
-  if (/(iPhone|iPad)/i.test(navigator.userAgent) && audioContext.sampleRate !== 44100) {
-    var buffer = audioContext.createBuffer(1, 1, 44100);
-    var dummy = audioContext.createBufferSource();
-    dummy.buffer = buffer;
-    dummy.connect(audioContext.destination);
-    dummy.start(0);
-    dummy.disconnect();
-=======
 // exposes a single instance
 var audioContext = null;
 
@@ -28,10 +13,6 @@
     dummy.connect(audioContext.destination);
     dummy.start(0);
     dummy.disconnect();
-
->>>>>>> 3e0feae5
-    audioContext.close();
-    audioContext = new AudioContext();
   }
 }
 
